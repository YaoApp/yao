package helper

import (
	"fmt"
	"strings"
	"time"

	"github.com/golang-jwt/jwt/v4"
	"github.com/yaoapp/gou/process"
	"github.com/yaoapp/gou/session"
	"github.com/yaoapp/kun/any"
	"github.com/yaoapp/kun/exception"
	"github.com/yaoapp/kun/log"
	"github.com/yaoapp/yao/config"
)

const (
	// MaxTokenLength is the maximum allowed length for a JWT token
	MaxTokenLength = 4096
	// MaxTokenParts is the maximum allowed number of parts in a JWT token (header.payload.signature)
	MaxTokenParts = 3
)

// JwtClaims 用户Token
type JwtClaims struct {
	ID   int                    `json:"id"`
	SID  string                 `json:"sid"`
	Data map[string]interface{} `json:"data"`
	jwt.RegisteredClaims
}

// JwtToken JWT令牌
type JwtToken struct {
	Token     string `json:"token"`
	ExpiresAt int64  `json:"expires_at"`
}

// JwtValidate JWT 校验
func JwtValidate(tokenString string, secret ...[]byte) *JwtClaims {
	// Check token length
	if len(tokenString) > MaxTokenLength {
		exception.New("Token too long", 401).Throw()
		return nil
	}

	// Check number of parts
	parts := strings.Split(tokenString, ".")
	if len(parts) > MaxTokenParts {
		exception.New("Invalid token format", 401).Throw()
		return nil
	}

	jwtSecret := []byte(config.Conf.JWTSecret)
	if len(secret) > 0 {
		jwtSecret = secret[0]
	}

	token, err := jwt.ParseWithClaims(tokenString, &JwtClaims{}, func(token *jwt.Token) (interface{}, error) {
		return jwtSecret, nil
	})

	if err != nil {
		log.Error("JWT ParseWithClaims Error: %s", err)
		exception.New("Invalid token", 401).Ctx(err.Error()).Throw()
		return nil
	}

	if claims, ok := token.Claims.(*JwtClaims); ok && token.Valid {
		return claims
	}

	exception.New("Invalid token", 401).Ctx(token.Claims).Throw()
	return nil
}

// JwtMake  生成 JWT
// option: {"subject":"<主题>", "audience": "<接收人>", "issuer":"<签发人>", "timeout": "<有效期,单位秒>", "sid":"<会话ID>"}
func JwtMake(id int, data map[string]interface{}, option map[string]interface{}, secret ...[]byte) JwtToken {

	jwtSecret := []byte(config.Conf.JWTSecret)
	if len(secret) > 0 {
		jwtSecret = secret[0]
	}

	now := time.Now()
	sid := ""
<<<<<<< HEAD
	timeout := int64(36000)
=======
	timeout := time.Hour
>>>>>>> 61a27659
	uid := fmt.Sprintf("%d", id)
	subject := "User Token"
	audience := []string{"Yao Process utils.jwt.Make"}
	issuer := fmt.Sprintf("xiang:%d", id)

	if v, has := option["subject"]; has {
		subject = fmt.Sprintf("%v", v)
	}

	if v, has := option["audience"]; has {
		audience = []string{fmt.Sprintf("%v", v)}
	}

	if v, has := option["issuer"]; has {
		issuer = fmt.Sprintf("%v", v)
	}

	if v, has := option["sid"]; has {
		sid = fmt.Sprintf("%v", v)
	}

	if v, has := option["timeout"]; has {
		timeout = time.Duration(any.Of(v).CInt()) * time.Second
	}

	expiresAt := now.Add(timeout)
	if v, has := option["expires_at"]; has {
		expiresAt = time.Unix(int64(any.Of(v).CInt()), 0)
	}

	if sid == "" {
		sid = session.ID()
	}

	claims := &JwtClaims{
		ID:   id,
		SID:  sid, // 会话ID
		Data: data,
		RegisteredClaims: jwt.RegisteredClaims{
			ID:        uid,                           // 唯一ID
			Subject:   subject,                       // 主题
			Audience:  audience,                      // 接收人
			ExpiresAt: jwt.NewNumericDate(expiresAt), // 过期时间
			NotBefore: jwt.NewNumericDate(now),       // 生效时间
			IssuedAt:  jwt.NewNumericDate(now),       // 签发时间
			Issuer:    issuer,                        // 签发人
		},
	}

	token := jwt.NewWithClaims(jwt.SigningMethodHS256, claims)
	tokenString, err := token.SignedString(jwtSecret)
	if err != nil {
		exception.New("JWT Make Error: %s", 500, err.Error()).Throw()
	}

	return JwtToken{
		Token:     tokenString,
		ExpiresAt: expiresAt.Unix(),
	}
}

// ProcessJwtMake xiang.helper.JwtMake 生成JWT
func ProcessJwtMake(process *process.Process) interface{} {
	process.ValidateArgNums(2)
	id := process.ArgsInt(0)
	data := process.ArgsMap(1)
	option := map[string]interface{}{}
	if process.NumOfArgsIs(3) {
		option = process.ArgsMap(2)
	}
	return JwtMake(id, data, option)
}

// ProcessJwtValidate xiang.helper.JwtValidate 校验JWT
func ProcessJwtValidate(process *process.Process) interface{} {
	process.ValidateArgNums(1)
	tokenString := process.ArgsString(0)
	return JwtValidate(tokenString)
}<|MERGE_RESOLUTION|>--- conflicted
+++ resolved
@@ -84,11 +84,7 @@
 
 	now := time.Now()
 	sid := ""
-<<<<<<< HEAD
-	timeout := int64(36000)
-=======
 	timeout := time.Hour
->>>>>>> 61a27659
 	uid := fmt.Sprintf("%d", id)
 	subject := "User Token"
 	audience := []string{"Yao Process utils.jwt.Make"}
