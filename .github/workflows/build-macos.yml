--- conflicted
+++ resolved
@@ -2,18 +2,12 @@
 
 on:
   workflow_dispatch:
-<<<<<<< HEAD
-  push:
-    tags:
-      - 'v*'
-=======
     inputs:
       tags:
         description: "Version tags"
 
 env:
   VERSION: 0.10.5
->>>>>>> 61a27659
 
 jobs:
   build:
@@ -74,13 +68,6 @@
             rm -rf $dir/__MACOSX
           done
 
-<<<<<<< HEAD
-      - name: Checkout XGen v1.0
-        uses: actions/checkout@v4
-        with:
-          repository: sjzsdu/xgen
-          path: xgen-v1.0
-=======
       - name: Checkout CUI v1.0
         #  ** XGEN will be renamed to CUI in the feature. and move to the new repository. **
         #  ** new repository: https://github.com/YaoApp/cui.git **
@@ -88,7 +75,6 @@
         with:
           repository: yaoapp/cui
           path: cui-v1.0
->>>>>>> 61a27659
 
       - name: Checkout Yao-Init
         uses: actions/checkout@v4
