--- conflicted
+++ resolved
@@ -40,8 +40,6 @@
 
 RUN npm install -g pnpm
 
-<<<<<<< HEAD
-=======
 # Install AWS CLI
 RUN curl "https://awscli.amazonaws.com/awscli-exe-linux-x86_64-2.22.7.zip" -o "awscliv2.zip" && \ 
     unzip awscliv2.zip && \ 
@@ -51,7 +49,6 @@
     aws --version
 
 # RUN npm install -g pnpm
->>>>>>> 61a27659
 RUN chmod +x /app/build.sh
 
 VOLUME [ "/data" ]
