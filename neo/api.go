package neo

import (
	"fmt"
	"io"
	"net/url"
	"os"
	"strconv"
	"strings"
	"time"

	"github.com/gin-gonic/gin"
	"github.com/google/uuid"
	"github.com/yaoapp/gou/api"
	"github.com/yaoapp/gou/connector"
	"github.com/yaoapp/gou/process"
	"github.com/yaoapp/yao/attachment"
	"github.com/yaoapp/yao/helper"
	"github.com/yaoapp/yao/neo/assistant"
	chatctx "github.com/yaoapp/yao/neo/context"
	"github.com/yaoapp/yao/neo/message"
	"github.com/yaoapp/yao/neo/store"
	"github.com/yaoapp/yao/openapi/oauth"
)

// API registers the Neo API endpoints
func (neo *DSL) API(router *gin.Engine, path string) error {

	// Get the guards
	middlewares, err := neo.getGuardHandlers()
	if err != nil {
		return err
	}

	// Register OPTIONS handlers for all endpoints
	router.OPTIONS(path, neo.optionsHandler)
	router.OPTIONS(path+"/status", neo.optionsHandler)
	router.OPTIONS(path+"/chats", neo.optionsHandler)
	router.OPTIONS(path+"/chats/:id", neo.optionsHandler)
	router.OPTIONS(path+"/history", neo.optionsHandler)
	router.OPTIONS(path+"/upload/:storage", neo.optionsHandler)
	router.OPTIONS(path+"/download", neo.optionsHandler)
	router.OPTIONS(path+"/mentions", neo.optionsHandler)
	router.OPTIONS(path+"/generate", neo.optionsHandler)
	router.OPTIONS(path+"/generate/title", neo.optionsHandler)
	router.OPTIONS(path+"/generate/prompts", neo.optionsHandler)
	router.OPTIONS(path+"/dangerous/clear_chats", neo.optionsHandler)
	router.OPTIONS(path+"/assistants", neo.optionsHandler)
	router.OPTIONS(path+"/assistants/:id", neo.optionsHandler)
	router.OPTIONS(path+"/assistants/:id/call", neo.optionsHandler)

	// Chat endpoint
	// Chat endpoint
	// Example:
	// curl -X GET 'http://localhost:5099/api/__yao/neo?content=Hello&chat_id=chat_123&context=previous_context&token=xxx'
	// curl -X POST 'http://localhost:5099/api/__yao/neo' \
	//   -H 'Content-Type: application/json' \
	//   -d '{"content": "Hello", "chat_id": "chat_123", "context": "previous_context", "token": "xxx"}'
	router.GET(path, append(middlewares, neo.handleChat)...)
	router.POST(path, append(middlewares, neo.handleChat)...)

	// Status check endpoint
	// Example:
	// curl -X GET 'http://localhost:5099/api/__yao/neo/status?token=xxx'
	router.GET(path+"/status", append(middlewares, neo.handleStatus)...)

	// Assistant API endpoints
	// List assistants example:
	// curl -X GET 'http://localhost:5099/api/__yao/neo/assistants?page=1&pagesize=20&tags=tag1,tag2&token=xxx'
	router.GET(path+"/assistants", append(middlewares, neo.handleAssistantList)...)
	// Get all assistant tags example:
	// curl -X GET 'http://localhost:5099/api/__yao/neo/assistants/tags?token=xxx'
	router.GET(path+"/assistants/tags", append(middlewares, neo.handleAssistantTags)...)

	// Get assistant details example:
	// curl -X GET 'http://localhost:5099/api/__yao/neo/assistants/assistant_123?token=xxx'
	router.GET(path+"/assistants/:id", append(middlewares, neo.handleAssistantDetail)...)

	// Execute assistant API example:
	// curl -X POST 'http://localhost:5099/api/__yao/neo/assistants/assistant_123/api' \
	//   -H 'Content-Type: application/json' \
	//   -d '{"name": "Test", "payload": {"name": "yao", "age": 18}}'
	router.POST(path+"/assistants/:id/call", append(middlewares, neo.handleAssistantCall)...)

	// Create/Update assistant example:
	// curl -X POST 'http://localhost:5099/api/__yao/neo/assistants' \
	//   -H 'Content-Type: application/json' \
	//   -d '{"name": "My Assistant", "type": "chat", "tags": ["tag1", "tag2"], "mentionable": true, "avatar": "path/to/avatar.png", "token": "xxx"}'
	router.POST(path+"/assistants", append(middlewares, neo.handleAssistantSave)...)

	// Delete assistant example:
	// curl -X DELETE 'http://localhost:5099/api/__yao/neo/assistants/assistant_123?token=xxx'
	router.DELETE(path+"/assistants/:id", append(middlewares, neo.handleAssistantDelete)...)

	// Chat management endpoints
	// List chats example:
	// curl -X GET 'http://localhost:5099/api/__yao/neo/chats?page=1&pagesize=20&keywords=search+term&order=desc&token=xxx'
	router.GET(path+"/chats", append(middlewares, neo.handleChatList)...)

	// Get latest chat example:
	// curl -X GET 'http://localhost:5099/api/__yao/neo/chats/latest?assistant_id=assistant_123&token=xxx'
	router.GET(path+"/chats/latest", append(middlewares, neo.handleChatLatest)...)

	// Get chat details example:
	// curl -X GET 'http://localhost:5099/api/__yao/neo/chats/chat_123?token=xxx'
	router.GET(path+"/chats/:id", append(middlewares, neo.handleChatDetail)...)

	// Update chat example:
	// curl -X POST 'http://localhost:5099/api/__yao/neo/chats/chat_123' \
	//   -H 'Content-Type: application/json' \
	//   -d '{"title": "New Title", "content": "Chat content for title generation", "token": "xxx"}'
	router.POST(path+"/chats/:id", append(middlewares, neo.handleChatUpdate)...)

	// Delete chat example:
	// curl -X DELETE 'http://localhost:5099/api/__yao/neo/chats/chat_123?token=xxx'
	router.DELETE(path+"/chats/:id", append(middlewares, neo.handleChatDelete)...)

	// Chat history endpoint
	// Example:
	// curl -X GET 'http://localhost:5099/api/__yao/neo/history?chat_id=chat_123&token=xxx'
	router.GET(path+"/history", append(middlewares, neo.handleChatHistory)...)

	// File management endpoints
	// Upload file example:
	// curl -X POST 'http://localhost:5099/api/__yao/neo/upload?chat_id=chat_123&token=xxx' \
	//   -F 'file=@/path/to/file.txt'
	router.POST(path+"/upload/:storage", append(middlewares, neo.handleUpload)...)

	// Download file example:
	// curl -X GET 'http://localhost:5099/api/__yao/neo/download?file_id=file_123&disposition=attachment&token=xxx' \
	//   -o downloaded_file.txt
	router.GET(path+"/download", append(middlewares, neo.handleDownload)...)

	// Mentions endpoint
	// Example:
	// curl -X GET 'http://localhost:5099/api/__yao/neo/mentions?keywords=assistant&token=xxx'
	router.GET(path+"/mentions", append(middlewares, neo.handleMentions)...)

	// Generate title example:
	// curl -X GET 'http://localhost:5099/api/__yao/neo/generate/title?content=Chat+content&chat_id=chat_123&token=xxx'
	// curl -X POST 'http://localhost:5099/api/__yao/neo/generate/title' \
	//   -H 'Content-Type: application/json' \
	//   -d '{"content": "Chat content", "chat_id": "chat_123", "token": "xxx"}'
	router.GET(path+"/generate/title", append(middlewares, neo.handleGenerateTitle)...)
	router.POST(path+"/generate/title", append(middlewares, neo.handleGenerateTitle)...)

	// Generate prompts example:
	// curl -X GET 'http://localhost:5099/api/__yao/neo/generate/prompts?content=Generate+prompts&chat_id=chat_123&token=xxx'
	// curl -X POST 'http://localhost:5099/api/__yao/neo/generate/prompts' \
	//   -H 'Content-Type: application/json' \
	//   -d '{"content": "Generate prompts", "chat_id": "chat_123", "token": "xxx"}'
	router.GET(path+"/generate/prompts", append(middlewares, neo.handleGeneratePrompts)...)
	router.POST(path+"/generate/prompts", append(middlewares, neo.handleGeneratePrompts)...)

	// Utility endpoints
	// List connectors example:
	// curl -X GET 'http://localhost:5099/api/__yao/neo/utility/connectors?token=xxx'
	router.GET(path+"/utility/connectors", append(middlewares, neo.handleConnectors)...)

	// Dangerous operations
	// Dangerous operations
	// Clear all chats example:
	// curl -X DELETE 'http://localhost:5099/api/__yao/neo/dangerous/clear_chats?token=xxx'
	router.DELETE(path+"/dangerous/clear_chats", append(middlewares, neo.handleChatsDeleteAll)...)

	return nil
}

// handleStatus handles the status request
func (neo *DSL) handleStatus(c *gin.Context) {
	c.Status(200)
	c.Done()
}

// handleUpload handles the upload request
func (neo *DSL) handleUpload(c *gin.Context) {
	sid := c.GetString("__sid")
	if sid == "" {
		sid = uuid.New().String()
	}

	uid, isGuest, err := neo.UserOrGuestID(sid)
	if err != nil {
		c.JSON(401, gin.H{"message": fmt.Sprintf("Unauthorized, %s", err.Error()), "code": 401})
		c.Done()
		return
	}

	if uid == nil || uid == "" {
		c.JSON(401, gin.H{"message": "Unauthorized", "code": 401})
		c.Done()
		return
	}

	// Storage name must be chat, knowledge or assets
	storage := c.Param("storage")
	if storage != "chat" && storage != "knowledge" && storage != "assets" {
		c.JSON(400, gin.H{"message": "Invalid storage", "code": 400})
		c.Done()
		return
	}

	// Get the manager
	var manager, ok = attachment.Managers[storage]
	if !ok {
		c.JSON(400, gin.H{"message": "Invalid storage: " + storage, "code": 400})
		c.Done()
		return
	}

	// Get Option from form data
	var option UploadOption
	err = c.ShouldBind(&option)
	if err != nil {
		c.JSON(400, gin.H{"message": err.Error(), "code": 400})
		c.Done()
		return
	}

	// Validate the option with the storage
	option.UserID = fmt.Sprintf("%v", uid)

	// Build multi-level groups based on storage type and IDs
	var groups []string
	switch storage {
	case "chat":
		if option.ChatID == "" {
			c.JSON(400, gin.H{"message": "chat_id is required", "code": 400})
			c.Done()
			return
		}
		// Build groups: ["users", "user123", "chats", "chat456"]
		groups = []string{"users", option.UserID, "chats", option.ChatID}
		if option.AssistantID != "" {
			// Add assistant level: ["users", "user123", "chats", "chat456", "assistants", "assistant789"]
			groups = append(groups, "assistants", option.AssistantID)
		}
	case "knowledge":
		if option.CollectionID == "" {
			c.JSON(400, gin.H{"message": "collection_id is required", "code": 400})
			c.Done()
			return
		}
		// Build groups: ["knowledge", "collection123", "users", "user456"]
		groups = []string{"knowledge", option.CollectionID, "users", option.UserID}
	case "assets":
		// Build groups: ["assets", "users", "user123"]
		groups = []string{"assets", "users", option.UserID}
	}

	// Set the groups in the attachment upload option
	option.UploadOption.Groups = groups

	// Get the file
	file, err := c.FormFile("file")
	if err != nil {
		c.JSON(400, gin.H{"message": err.Error(), "code": 400})
		c.Done()
		return
	}

	// Open the file
	reader, err := file.Open()
	if err != nil {
		c.JSON(500, gin.H{"message": err.Error(), "code": 500})
		c.Done()
		return
	}
	defer func() {
		reader.Close()
		os.Remove(file.Filename)
	}()

	// Upload the file
	header := attachment.GetHeader(c.Request.Header, file.Header, file.Size)
	res, err := manager.Upload(c.Request.Context(), header, reader, option.UploadOption)
	if err != nil {
		c.JSON(500, gin.H{"message": err.Error(), "code": 500})
		c.Done()
		return
	}

	// if storage is chat or knowledge, save the file to the store
	if storage == "chat" || storage == "knowledge" {

		attachment := map[string]interface{}{
			"file_id":      res.ID,
			"uid":          uid,
			"guest":        isGuest,
			"manager":      storage,
			"public":       option.Public,
			"name":         option.OriginalFilename,
			"content_type": res.ContentType,
			"bytes":        res.Bytes,
			"gzip":         option.Gzip,
			"status":       res.Status,
		}

		// Set the scope
		if option.Scope != nil {
			attachment["scope"] = option.Scope
		}

		// Set the collection_id
		if option.CollectionID != "" {
			attachment["collection_id"] = option.CollectionID
		}

		_, err = neo.Store.SaveAttachment(attachment)
		if err != nil {
			c.JSON(500, gin.H{"message": err.Error(), "code": 500})
			c.Done()
			return
		}
	}

	c.JSON(200, map[string]interface{}{"data": res})
	c.Done()
}

// handleDownload handles the download request
func (neo *DSL) handleDownload(c *gin.Context) {
	sid := c.GetString("__sid")
	if sid == "" {
		c.JSON(400, gin.H{"message": "sid is required", "code": 400})
		c.Done()
		return
	}

	uid, _, err := neo.UserOrGuestID(sid)
	if err != nil {
		c.JSON(401, gin.H{"message": fmt.Sprintf("Unauthorized, %s", err.Error()), "code": 401})
		c.Done()
		return
	}

	if uid == nil || uid == "" {
		c.JSON(401, gin.H{"message": "Unauthorized", "code": 401})
		c.Done()
		return
	}

	fileID := c.Query("file_id")
	if fileID == "" {
		c.JSON(400, gin.H{"message": "file_id is required", "code": 400})
		c.Done()
		return
	}

	// Get the attachment
	attach, err := neo.Store.GetAttachment(fileID)
	if err != nil {
		c.JSON(500, gin.H{"message": err.Error(), "code": 500})
		c.Done()
		return
	}

	// Validate the permission ( Will be supported scope validation in the future )
	if (attach["public"] == 0 || attach["public"] == false) && attach["uid"] != uid {
		c.JSON(403, gin.H{"message": "Forbidden", "code": 403})
		c.Done()
		return
	}

	storage, ok := attach["manager"].(string)
	if !ok {
		c.JSON(400, gin.H{"message": "Invalid storage", "code": 400})
		c.Done()
		return
	}

	// Get the manager
	manager, ok := attachment.Managers[storage]
	if !ok {
		c.JSON(400, gin.H{"message": "Invalid storage", "code": 400})
		c.Done()
		return
	}

	name, ok := attach["name"].(string)
	if !ok {
		c.JSON(400, gin.H{"message": "Invalid name", "code": 400})
		c.Done()
		return
	}

	name = strings.TrimSuffix(name, ".gz")
	contentType, ok := attach["content_type"].(string)
	if !ok {
		c.JSON(400, gin.H{"message": "Invalid content type", "code": 400})
		c.Done()
		return
	}

	handle, err := manager.Download(c.Request.Context(), fileID)
	if err != nil {
		c.JSON(500, gin.H{"message": err.Error(), "code": 500})
		c.Done()
		return
	}
	defer handle.Reader.Close()

	// Set the response headers
	encoded := url.PathEscape(name)
	disposition := fmt.Sprintf(`attachment; filename="%s"`, encoded)
	c.Header("Content-Type", contentType)
	c.Header("Content-Disposition", disposition)

	// Copy the file content to response
	_, err = io.Copy(c.Writer, handle.Reader)
	if err != nil {
		c.JSON(500, gin.H{"message": err.Error(), "code": 500})
		return
	}
	c.Done()

}

// handleChat handles the chat request
func (neo *DSL) handleChat(c *gin.Context) {
	// Set headers for SSE
	c.Header("Content-Type", "text/event-stream;charset=utf-8")
	c.Header("Cache-Control", "no-cache")
	c.Header("Connection", "keep-alive")

	sid := c.GetString("__sid")
	if sid == "" {
		sid = uuid.New().String()
	}

	content := c.Query("content")
	if content == "" {
		msg := message.New().Error("content is required").Done()
		msg.Write(c.Writer)
		return
	}

	chatID := c.Query("chat_id")
	if chatID == "" {
		// Only generate new chat_id if not provided
		chatID = fmt.Sprintf("chat_%d", time.Now().UnixNano())
	}

	// Set the context with validated chat_id
	ctx, cancel := chatctx.NewWithCancel(sid, chatID, c.Query("context"))
	defer cancel()
	defer ctx.Release() // Release the context after the request is done

<<<<<<< HEAD
=======
	// Set the assistant ID
	assistantID := c.Query("assistant_id")
	if assistantID != "" {
		ctx = chatctx.WithAssistantID(ctx, assistantID)
	}

	// Set the silent mode
	silent := c.Query("silent")
	if silent == "true" || silent == "1" {
		ctx = chatctx.WithSilent(ctx, true)
	}

	// Set the history visible
	historyVisible := c.Query("history_visible")
	if historyVisible != "" {
		ctx = chatctx.WithHistoryVisible(ctx, historyVisible == "true" || historyVisible == "1")
	}

	// Set the client type
	clientType := c.Query("client_type")
	if clientType != "" {
		ctx = chatctx.WithClientType(ctx, clientType)
	}

>>>>>>> 61a27659
	err := neo.Answer(ctx, content, c)

	// Error handling
	if err != nil {
		message.New().Done().Error(err).Write(c.Writer)
		c.Done()
		return
	}
}

// handleChatList handles the chat list request
func (neo *DSL) handleChatList(c *gin.Context) {
	sid := c.GetString("__sid")
	if sid == "" {
		c.JSON(400, gin.H{"message": "sid is required", "code": 400})
		c.Done()
		return
	}

	// Create filter from query parameters
	filter := store.ChatFilter{
		Keywords: c.Query("keywords"),
		Order:    c.Query("order"),
	}

	// Parse page and pagesize
	if page := c.Query("page"); page != "" {
		if n, err := strconv.Atoi(page); err == nil {
			filter.Page = n
		}
	}

	if pageSize := c.Query("pagesize"); pageSize != "" {
		if n, err := strconv.Atoi(pageSize); err == nil {
			filter.PageSize = n
		}
	}

	locale := "en-us"
	if loc := c.Query("locale"); loc != "" {
		locale = strings.ToLower(strings.TrimSpace(loc))
	}

	response, err := neo.Store.GetChats(sid, filter, locale)
	if err != nil {
		c.JSON(500, gin.H{"message": err.Error(), "code": 500})
		c.Done()
		return
	}

	c.JSON(200, map[string]interface{}{"data": response})
	c.Done()
}

// handleChatHistory handles the chat history request
func (neo *DSL) handleChatHistory(c *gin.Context) {
	sid := c.GetString("__sid")
	if sid == "" {
		c.JSON(400, gin.H{"message": "sid is required", "code": 400})
		c.Done()
		return
	}

	cid := c.Query("chat_id")
	history, err := neo.Store.GetHistory(sid, cid)
	if err != nil {
		c.JSON(500, gin.H{"message": err.Error(), "code": 500})
		c.Done()
		return
	}

	c.JSON(200, map[string]interface{}{"data": history})
	c.Done()
}

// getCorsHandlers returns CORS middleware handlers
func (neo *DSL) getCorsHandlers() ([]gin.HandlerFunc, error) {
	if len(neo.Allows) == 0 {
		return []gin.HandlerFunc{}, nil
	}

	allowsMap := map[string]bool{}
	for _, allow := range neo.Allows {
		allow = strings.TrimPrefix(allow, "http://")
		allow = strings.TrimPrefix(allow, "https://")
		allowsMap[allow] = true
	}

	return []gin.HandlerFunc{neo.corsMiddleware(allowsMap)}, nil
}

// corsMiddleware handles CORS requests
func (neo *DSL) corsMiddleware(allowsMap map[string]bool) gin.HandlerFunc {
	return func(c *gin.Context) {
		origin := neo.getOrigin(c)
		if origin == "" {
			c.Next()
			return
		}

		// Check if origin is allowed
		if !api.IsAllowed(c, allowsMap) {
			c.AbortWithStatusJSON(403, gin.H{
				"message": origin + " not allowed",
				"code":    403,
			})
			return
		}

		// Set CORS headers
		c.Header("Access-Control-Allow-Origin", origin)
		c.Header("Access-Control-Allow-Credentials", "true")
		c.Header("Access-Control-Allow-Headers", "Content-Type, Content-Disposition, Content-Length, Accept-Encoding, X-CSRF-Token, Authorization, Accept, Origin, Cache-Control, X-Requested-With, Content-Sync, Content-Fingerprint, Content-Uid, Content-Range")
		c.Header("Access-Control-Allow-Methods", "GET, POST, OPTIONS")
		c.Header("Access-Control-Expose-Headers", "Content-Type, Content-Disposition, Content-Length, Accept-Encoding, X-CSRF-Token, Authorization, Accept, Origin, Cache-Control, X-Requested-With, Content-Sync, Content-Fingerprint, Content-Uid, Content-Range")

		if c.Request.Method == "OPTIONS" {
			c.AbortWithStatus(204)
			return
		}

		c.Next()
	}
}

// optionsHandler handles OPTIONS requests
func (neo *DSL) optionsHandler(c *gin.Context) {
	origin := neo.getOrigin(c)
	if origin != "" {
		c.Header("Access-Control-Allow-Origin", origin)
		c.Header("Access-Control-Allow-Methods", "GET, POST, DELETE, OPTIONS")
		c.Header("Access-Control-Allow-Headers", "Content-Type, Content-Disposition, Authorization, Accept, Content-Sync, Content-Fingerprint, Content-Uid, Content-Range")
		c.Header("Access-Control-Allow-Credentials", "true")
		c.Header("Access-Control-Max-Age", "86400") // 24 hours
		c.Header("Access-Control-Expose-Headers", "Content-Type, Content-Disposition, Authorization, Accept, Content-Sync, Content-Fingerprint, Content-Uid, Content-Range")
	}
	c.AbortWithStatus(204)
}

// getOrigin returns the request origin
func (neo *DSL) getOrigin(c *gin.Context) string {
	origin := c.Request.Header.Get("Origin")
	if origin == "" {
		origin = c.Request.Referer()
		if origin != "" {
			if u, err := url.Parse(origin); err == nil {
				origin = fmt.Sprintf("%s://%s", u.Scheme, u.Host)
			}
		}
	}
	return origin
}

// getGuardHandlers returns authentication middleware handlers
func (neo *DSL) getGuardHandlers() ([]gin.HandlerFunc, error) {

	// Cross-Domain handlers
	cors, err := neo.getCorsHandlers()
	if err != nil {
		return nil, err
	}

	if neo.Guard == "" {
		middlewares := append(cors, neo.defaultGuard)
		return middlewares, nil
	}

	// Validate the custom guard
	_, err = process.Of(neo.Guard)
	if err != nil {
		return nil, err
	}

	middlewares := append(cors, api.ProcessGuard(neo.Guard, cors...))
	return middlewares, nil
}

// defaultGuard is the default authentication handler
func (neo *DSL) defaultGuard(c *gin.Context) {

	// Check if the request is for OpenAPI OAuth
	if oauth.OAuth != nil {
		neo.guardOpenapiOauth(c)
		return
	}

	token := strings.TrimSpace(strings.TrimPrefix(c.Query("token"), "Bearer "))
	if token == "" {
		c.JSON(403, gin.H{"message": "token is required", "code": 403})
		c.Abort()
		return
	}

	user := helper.JwtValidate(token)
	c.Set("__sid", user.SID)
	c.Next()
}

// Openapi Oauth
func (neo *DSL) guardOpenapiOauth(c *gin.Context) {
	s := oauth.OAuth
	token := neo.getAccessToken(c)
	if token == "" {
		c.JSON(403, gin.H{"code": 403, "message": "Not Authorized"})
		c.Abort()
		return
	}

	// Validate the token
	_, err := s.VerifyToken(token)
	if err != nil {
		c.JSON(403, gin.H{"code": 403, "message": "Not Authorized"})
		c.Abort()
		return
	}

	// Get the session ID
	sid := neo.getSessionID(c)
	if sid == "" {
		c.JSON(403, gin.H{"code": 403, "message": "Not Authorized"})
		c.Abort()
		return
	}

	c.Set("__sid", sid)
}

func (neo *DSL) getAccessToken(c *gin.Context) string {
	token := c.GetHeader("Authorization")
	if token == "" || token == "Bearer undefined" {
		cookie, err := c.Cookie("__Host-access_token")
		if err != nil {
			return ""
		}
		token = cookie
	}
	return strings.TrimPrefix(token, "Bearer ")
}

func (neo *DSL) getSessionID(c *gin.Context) string {
	sid, err := c.Cookie("__Host-session_id")
	if err != nil {
		return ""
	}
	return sid
}

// handleChatLatest handles getting the latest chat
func (neo *DSL) handleChatLatest(c *gin.Context) {
	sid := c.GetString("__sid")
	if sid == "" {
		c.JSON(400, gin.H{"message": "sid is required", "code": 400})
		c.Done()
		return
	}

	locale := "en-us"
	if loc := c.Query("locale"); loc != "" {
		locale = strings.ToLower(strings.TrimSpace(loc))
	}

	// Get the chats
	chats, err := neo.Store.GetChats(sid, store.ChatFilter{Page: 1}, locale)
	if err != nil {
		c.JSON(500, gin.H{"message": err.Error(), "code": 500})
		c.Done()
		return
	}

	// Create a new chat
	if len(chats.Groups) == 0 || len(chats.Groups[0].Chats) == 0 {

		assistantID := neo.Use.Default
		queryAssistantID := c.Query("assistant_id")
		if queryAssistantID != "" {
			assistantID = queryAssistantID
		}

		// Get the assistant info
		ast, err := assistant.Get(assistantID)
		if err != nil {
			c.JSON(500, gin.H{"message": err.Error(), "code": 500})
			c.Done()
			return
		}

		c.JSON(200, map[string]interface{}{"data": map[string]interface{}{
			"placeholder":          ast.GetPlaceholder(locale),
			"assistant_id":         ast.ID,
			"assistant_name":       ast.GetName(locale),
			"assistant_avatar":     ast.Avatar,
			"assistant_deleteable": neo.Use.Default != ast.ID,
		}})
		c.Done()
		return
	}

	// Get the chat_id
	chatID, ok := chats.Groups[0].Chats[0]["chat_id"].(string)
	if !ok {
		c.JSON(404, gin.H{"message": "chat_id not found", "code": 404})
		c.Done()
		return
	}

	chat, err := neo.Store.GetChat(sid, chatID, locale)
	if err != nil {
		c.JSON(500, gin.H{"message": err.Error(), "code": 500})
		c.Done()
		return
	}

	// assistant_id is nil return the default assistant
	if chat.Chat["assistant_id"] == nil {
		chat.Chat["assistant_id"] = neo.Use.Default

		// Get the assistant info
		ast, err := assistant.Get(neo.Use.Default)
		if err != nil {
			c.JSON(500, gin.H{"message": err.Error(), "code": 500})
			c.Done()
			return
		}
		chat.Chat["assistant_name"] = ast.GetName(locale)
		chat.Chat["assistant_avatar"] = ast.Avatar
	}

	chat.Chat["assistant_deleteable"] = neo.Use.Default != chat.Chat["assistant_id"]
	c.JSON(200, map[string]interface{}{"data": chat})
	c.Done()
}

// handleChatDetail handles getting a single chat's details
func (neo *DSL) handleChatDetail(c *gin.Context) {
	sid := c.GetString("__sid")
	if sid == "" {
		c.JSON(400, gin.H{"message": "sid is required", "code": 400})
		c.Done()
		return
	}

	chatID := c.Param("id")
	if chatID == "" {
		c.JSON(400, gin.H{"message": "chat id is required", "code": 400})
		c.Done()
		return
	}

	locale := "en-us"
	if loc := c.Query("locale"); loc != "" {
		locale = strings.ToLower(strings.TrimSpace(loc))
	}

	// Get the chat details
	chat, err := neo.Store.GetChat(sid, chatID, locale)
	if err != nil {
		c.JSON(500, gin.H{"message": err.Error(), "code": 500})
		c.Done()
		return
	}

	// assistant_id is nil return the default assistant
	if chat.Chat["assistant_id"] == nil {
		chat.Chat["assistant_id"] = neo.Use.Default

		// Get the assistant info
		ast, err := assistant.Get(neo.Use.Default)
		if err != nil {
			c.JSON(500, gin.H{"message": err.Error(), "code": 500})
			c.Done()
			return
		}
		chat.Chat["assistant_name"] = ast.GetName(locale)
		chat.Chat["assistant_avatar"] = ast.Avatar
	}

	chat.Chat["assistant_deleteable"] = neo.Use.Default != chat.Chat["assistant_id"]
	c.JSON(200, map[string]interface{}{"data": chat})
	c.Done()
}

// handleMentions handles getting mentions for a chat
func (neo *DSL) handleMentions(c *gin.Context) {
	sid := c.GetString("__sid")
	if sid == "" {
		c.JSON(400, gin.H{"message": "sid is required", "code": 400})
		c.Done()
		return
	}

	locale := "en-us"
	if loc := c.Query("locale"); loc != "" {
		locale = strings.ToLower(strings.TrimSpace(loc))
	}

	// Get keywords from query parameter
	keywords := strings.ToLower(c.Query("keywords"))
	mentionable := true

	// Query mentionable assistants
	filter := store.AssistantFilter{
		Keywords:    keywords,
		Mentionable: &mentionable,
		Page:        1,
		PageSize:    20,
	}

	response, err := neo.Store.GetAssistants(filter, locale)
	if err != nil {
		c.JSON(500, gin.H{"message": err.Error(), "code": 500})
		c.Done()
		return
	}

	// Convert assistants to mentions
	mentions := []Mention{}
	for _, item := range response.Data {
		mention := Mention{
			ID:     item["assistant_id"].(string),
			Name:   item["name"].(string),
			Type:   item["type"].(string),
			Avatar: item["avatar"].(string),
		}
		mentions = append(mentions, mention)
	}

	c.JSON(200, map[string]interface{}{"data": mentions})
	c.Done()
}

// handleChatUpdate handles updating a chat's details
func (neo *DSL) handleChatUpdate(c *gin.Context) {
	sid := c.GetString("__sid")
	if sid == "" {
		c.JSON(400, gin.H{"message": "sid is required", "code": 400})
		c.Done()
		return
	}

	chatID := c.Param("id")
	if chatID == "" {
		c.JSON(400, gin.H{"message": "chat id is required", "code": 400})
		c.Done()
		return
	}

	// Get title from request body
	var body struct {
		Title   string `json:"title"`
		Content string `json:"content"`
	}
	if err := c.BindJSON(&body); err != nil {
		c.JSON(400, gin.H{"message": "invalid request body", "code": 400})
		c.Done()
		return
	}

	if body.Title == "" {
		c.JSON(400, gin.H{"message": "title is required", "code": 400})
		c.Done()
		return
	}

	err := neo.Store.UpdateChatTitle(sid, chatID, body.Title)
	if err != nil {
		c.JSON(500, gin.H{"message": err.Error(), "code": 500})
		c.Done()
		return
	}

	c.JSON(200, gin.H{"message": "ok", "title": body.Title, "chat_id": chatID})
	c.Done()
}

// handleChatDelete handles deleting a single chat
func (neo *DSL) handleChatDelete(c *gin.Context) {
	sid := c.GetString("__sid")
	if sid == "" {
		c.JSON(400, gin.H{"message": "sid is required", "code": 400})
		c.Done()
		return
	}

	chatID := c.Param("id")
	if chatID == "" {
		c.JSON(400, gin.H{"message": "chat id is required", "code": 400})
		c.Done()
		return
	}

	err := neo.Store.DeleteChat(sid, chatID)
	if err != nil {
		c.JSON(500, gin.H{"message": err.Error(), "code": 500})
		c.Done()
		return
	}

	c.JSON(200, gin.H{"message": "ok"})
	c.Done()
}

// handleChatsDeleteAll handles deleting all chats for a user
func (neo *DSL) handleChatsDeleteAll(c *gin.Context) {
	sid := c.GetString("__sid")
	if sid == "" {
		c.JSON(400, gin.H{"message": "sid is required", "code": 400})
		c.Done()
		return
	}

	err := neo.Store.DeleteAllChats(sid)
	if err != nil {
		c.JSON(500, gin.H{"message": err.Error(), "code": 500})
		c.Done()
		return
	}

	c.JSON(200, gin.H{"message": "ok"})
	c.Done()
}

// handleGenerateTitle handles generating a chat title
func (neo *DSL) handleGenerateTitle(c *gin.Context) {
	// Set headers for SSE
	c.Header("Content-Type", "text/event-stream;charset=utf-8")
	c.Header("Cache-Control", "no-cache")
	c.Header("Connection", "keep-alive")

	sid := c.GetString("__sid")
	if sid == "" {
		sid = uuid.New().String()
	}

	content := c.Query("content")
	if content == "" {
		msg := message.New().Error("content is required").Done()
		msg.Write(c.Writer)
		return
	}

	chatID := fmt.Sprintf("generate_title_%d", time.Now().UnixNano())

	// Set the context with validated chat_id
	ctx, cancel := chatctx.NewWithCancel(sid, chatID, c.Query("context"))
	defer cancel()
	defer ctx.Release() // Release the context after the request is done

	// Set the assistant ID
	ctx = chatctx.WithHistoryVisible(ctx, false)
	ctx = chatctx.WithAssistantID(ctx, neo.Use.Title)

	err := neo.Answer(ctx, content, c)

	// Error handling
	if err != nil {
		message.New().Done().Error(err).Write(c.Writer)
		c.Done()
		return
	}
}

// handleGeneratePrompts handles generating prompts
func (neo *DSL) handleGeneratePrompts(c *gin.Context) {
	// Set headers for SSE
	c.Header("Content-Type", "text/event-stream;charset=utf-8")
	c.Header("Cache-Control", "no-cache")
	c.Header("Connection", "keep-alive")

	sid := c.GetString("__sid")
	if sid == "" {
		sid = uuid.New().String()
	}

	content := c.Query("content")
	if content == "" {
		msg := message.New().Error("content is required").Done()
		msg.Write(c.Writer)
		return
	}

	chatID := fmt.Sprintf("generate_prompts_%d", time.Now().UnixNano())

	// Set the context with validated chat_id
	ctx, cancel := chatctx.NewWithCancel(sid, chatID, c.Query("context"))
	defer cancel()
	defer ctx.Release() // Release the context after the request is done

	// Set the assistant ID
	ctx = chatctx.WithHistoryVisible(ctx, false)
	ctx = chatctx.WithAssistantID(ctx, neo.Use.Prompt)
	err := neo.Answer(ctx, content, c)

	// Error handling
	if err != nil {
		message.New().Done().Error(err).Write(c.Writer)
		c.Done()
		return
	}
}

// handleAssistantList handles listing assistants
func (neo *DSL) handleAssistantList(c *gin.Context) {
	// Parse filter parameters
	filter := store.AssistantFilter{
		Type:     "assistant",
		Page:     1,
		PageSize: 20,
	}

	// Parse page and pagesize
	if page := c.Query("page"); page != "" {
		if n, err := strconv.Atoi(page); err == nil {
			filter.Page = n
		}
	}

	if pageSize := c.Query("pagesize"); pageSize != "" {
		if n, err := strconv.Atoi(pageSize); err == nil {
			filter.PageSize = n
		}
	}

	// Parse tags
	if tags := c.Query("tags"); tags != "" {
		filter.Tags = strings.Split(tags, ",")
	}

	// Parse keywords
	if keywords := c.Query("keywords"); keywords != "" {
		filter.Keywords = keywords
	}

	// Parse connector
	if connector := c.Query("connector"); connector != "" {
		filter.Connector = connector
	}

	// Parse select fields
	if selectFields := c.Query("select"); selectFields != "" {
		filter.Select = strings.Split(selectFields, ",")
	}

	// Parse built_in (support various boolean formats)
	if builtIn := c.Query("built_in"); builtIn != "" {
		val := parseBoolValue(builtIn)
		if val != nil {
			filter.BuiltIn = val
		}
	}

	// Parse mentionable (support various boolean formats)
	if mentionable := c.Query("mentionable"); mentionable != "" {
		val := parseBoolValue(mentionable)
		if val != nil {
			filter.Mentionable = val
		}
	}

	// Parse automated (support various boolean formats)
	if automated := c.Query("automated"); automated != "" {
		val := parseBoolValue(automated)
		if val != nil {
			filter.Automated = val
		}
	}

	// Parse assistant_id
	if assistantID := c.Query("assistant_id"); assistantID != "" {
		filter.AssistantID = assistantID
	}

	locale := "en-us" // Default locale
	if loc := c.Query("locale"); loc != "" {
		locale = strings.ToLower(strings.TrimSpace(loc))
	}

	response, err := neo.Store.GetAssistants(filter, locale)
	if err != nil {
		c.JSON(500, gin.H{"message": err.Error(), "code": 500})
		c.Done()
		return
	}

	c.JSON(200, response)
	c.Done()
}

// parseBoolValue parses various string formats into a boolean pointer
// Supports: 1, 0, "1", "0", "true", "false", etc.
func parseBoolValue(value string) *bool {
	value = strings.ToLower(strings.TrimSpace(value))
	switch value {
	case "1", "true", "yes", "on":
		v := true
		return &v
	case "0", "false", "no", "off":
		v := false
		return &v
	default:
		return nil
	}
}

// handleAssistantAPI handles the assistant API
func (neo *DSL) handleAssistantCall(c *gin.Context) {
	assistantID := c.Param("id")
	if assistantID == "" {
		c.JSON(400, gin.H{"message": "assistant id is required", "code": 400})
		c.Done()
		return
	}
	ast, err := assistant.Get(assistantID)
	if err != nil {
		c.JSON(500, gin.H{"message": err.Error(), "code": 500})
		c.Done()
		return
	}

	sid := c.GetString("__sid")
	if sid == "" {
		c.JSON(400, gin.H{"message": "sid is required", "code": 400})
		c.Done()
		return
	}

	payload := assistant.APIPayload{Sid: sid}
	if err := c.BindJSON(&payload); err != nil {
		c.JSON(400, gin.H{"message": "invalid request body", "code": 400})
		c.Done()
		return
	}

	result, err := ast.Call(c, payload)
	if err != nil {
		c.JSON(500, gin.H{"message": err.Error(), "code": 500})
		c.Done()
		return
	}

	c.JSON(200, result)
	c.Done()
}

// handleAssistantDetail handles getting a single assistant's details
func (neo *DSL) handleAssistantDetail(c *gin.Context) {
	assistantID := c.Param("id")
	if assistantID == "" {
		c.JSON(400, gin.H{"message": "assistant id is required", "code": 400})
		c.Done()
		return
	}

	filter := store.AssistantFilter{
		AssistantID: assistantID,
		Type:        "assistant",
		Page:        1,
		PageSize:    1,
	}

	locale := "en-us" // Default locale
	// Translate the response
	if loc := c.Query("locale"); loc != "" {
		locale = strings.ToLower(strings.TrimSpace(loc))
	}

	response, err := neo.Store.GetAssistants(filter, locale)
	if err != nil {
		c.JSON(500, gin.H{"message": err.Error(), "code": 500})
		c.Done()
		return
	}

	if len(response.Data) == 0 {
		c.JSON(404, gin.H{"message": "assistant not found", "code": 404})
		c.Done()
		return
	}

	c.JSON(200, map[string]interface{}{"data": response.Data[0]})
	c.Done()
}

// handleAssistantSave handles creating or updating an assistant
func (neo *DSL) handleAssistantSave(c *gin.Context) {
	var assistantData map[string]interface{}
	if err := c.BindJSON(&assistantData); err != nil {
		c.JSON(400, gin.H{"message": "invalid request body", "code": 400})
		c.Done()
		return
	}

	id, err := neo.Store.SaveAssistant(assistantData)
	if err != nil {
		c.JSON(500, gin.H{"message": err.Error(), "code": 500})
		c.Done()
		return
	}

	// Update the assistant map with the returned ID if it's not already set
	if _, ok := assistantData["assistant_id"]; !ok {
		assistantData["assistant_id"] = id
	}

	// Remove the assistant from cache to ensure fresh data on next load
	cache := assistant.GetCache()
	if cache != nil {
		cache.Remove(id.(string))
	}

	// Reload the assistant to ensure it's available in cache with updated data
	_, err = assistant.Get(id.(string))
	if err != nil {
		// Just log the error, don't fail the request
		fmt.Printf("Error reloading assistant %s: %v\n", id, err)
	}

	c.JSON(200, gin.H{"message": "ok", "data": assistantData})
	c.Done()
}

// handleAssistantDelete handles deleting an assistant
func (neo *DSL) handleAssistantDelete(c *gin.Context) {
	assistantID := c.Param("id")
	if assistantID == "" {
		c.JSON(400, gin.H{"message": "assistant id is required", "code": 400})
		c.Done()
		return
	}

	err := neo.Store.DeleteAssistant(assistantID)
	if err != nil {
		c.JSON(500, gin.H{"message": err.Error(), "code": 500})
		c.Done()
		return
	}

	// Remove the assistant from cache to ensure it's fully deleted
	cache := assistant.GetCache()
	if cache != nil {
		cache.Remove(assistantID)
	}

	c.JSON(200, gin.H{"message": "ok"})
	c.Done()
}

// handleConnectors handles listing connectors
func (neo *DSL) handleConnectors(c *gin.Context) {
	options := []map[string]interface{}{}

	// Filter and format connectors
	for id, conn := range connector.Connectors {
		if conn.Is(connector.OPENAI) || conn.Is(connector.MOAPI) {
			setting := conn.Setting()
			label := setting["label"]
			if label == nil || label == "" {
				label = setting["name"]
			}
			if label == nil || label == "" {
				label = id
			}
			options = append(options, map[string]interface{}{
				"label": label,
				"value": id,
			})
		}
	}

	c.JSON(200, gin.H{"data": options})
	c.Done()
}

// handleAssistantTags handles getting all assistant tags
func (neo *DSL) handleAssistantTags(c *gin.Context) {
	sid := c.GetString("__sid")
	if sid == "" {
		c.JSON(400, gin.H{"message": "sid is required", "code": 400})
		c.Done()
		return
	}

	locale := "en-us" // Default locale
	if loc := c.Query("locale"); loc != "" {
		locale = strings.ToLower(strings.TrimSpace(loc))
	}

	tags, err := neo.Store.GetAssistantTags(locale)
	if err != nil {
		c.JSON(500, gin.H{"message": err.Error(), "code": 500})
		c.Done()
		return
	}

	c.JSON(200, gin.H{"data": tags})
	c.Done()
}<|MERGE_RESOLUTION|>--- conflicted
+++ resolved
@@ -446,8 +446,6 @@
 	defer cancel()
 	defer ctx.Release() // Release the context after the request is done
 
-<<<<<<< HEAD
-=======
 	// Set the assistant ID
 	assistantID := c.Query("assistant_id")
 	if assistantID != "" {
@@ -472,7 +470,6 @@
 		ctx = chatctx.WithClientType(ctx, clientType)
 	}
 
->>>>>>> 61a27659
 	err := neo.Answer(ctx, content, c)
 
 	// Error handling
